--- conflicted
+++ resolved
@@ -671,15 +671,8 @@
 			/*
 			 * Read .afm file for each additional font file given by user.
 			 */
-<<<<<<< HEAD
 			String afmFilename = m_afmFiles.get(i);
-			BufferedReader reader = null;
-			AdobeFontMetrics afm = null;
-			try
-=======
-			String afmFilename = (String)m_afmFiles.get(i);
 			try (BufferedReader reader = new BufferedReader(new FileReader(afmFilename)))
->>>>>>> c1f5a0de
 			{
 				AdobeFontMetrics afm = new AdobeFontMetrics(reader, afmFilename, m_encodeAsISOLatin1, m_glyphFile);
 				m_PDFFonts.add(afm);
